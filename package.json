{
  "name": "@fastify/cookie",
  "version": "11.0.1",
  "description": "Plugin for fastify to add support for cookies",
  "main": "plugin.js",
  "type": "commonjs",
  "types": "types/plugin.d.ts",
  "scripts": {
    "coverage": "npm run test:unit -- --coverage-report=html",
    "lint": "eslint",
    "lint:fix": "eslint --fix",
    "test": "npm run test:unit && npm run test:typescript",
    "test:typescript": "tsd",
    "test:unit": "c8 --100 node --test",
    "test:unit:verbose": "npm run test:unit -- -Rspec"
  },
  "precommit": [
    "lint",
    "test"
  ],
  "repository": {
    "type": "git",
    "url": "git+ssh://git@github.com/fastify/fastify-cookie.git"
  },
  "keywords": [
    "fastify",
    "cookie"
  ],
  "author": "James Sumners <james.sumners@gmail.com>",
  "contributors": [
    {
      "name": "Salman Mitha",
      "email": "SalmanMitha@gmail.com"
    }
  ],
  "license": "MIT",
  "bugs": {
    "url": "https://github.com/fastify/fastify-cookie/issues"
  },
  "homepage": "https://github.com/fastify/fastify-cookie#readme",
  "devDependencies": {
    "@fastify/pre-commit": "^2.1.0",
    "@types/node": "^22.0.0",
    "benchmark": "^2.1.4",
    "c8": "^10.1.2",
    "fastify": "^5.0.0",
    "neostandard": "^0.11.9",
    "sinon": "^19.0.2",
<<<<<<< HEAD
    "snazzy": "^9.0.0",
    "standard": "^17.1.0",
=======
    "tap": "^18.6.1",
>>>>>>> 641a3e44
    "tsd": "^0.31.1"
  },
  "dependencies": {
    "cookie": "^1.0.0",
    "fastify-plugin": "^5.0.0"
  },
  "tsd": {
    "directory": "test"
  },
  "publishConfig": {
    "access": "public"
  }
}<|MERGE_RESOLUTION|>--- conflicted
+++ resolved
@@ -46,12 +46,6 @@
     "fastify": "^5.0.0",
     "neostandard": "^0.11.9",
     "sinon": "^19.0.2",
-<<<<<<< HEAD
-    "snazzy": "^9.0.0",
-    "standard": "^17.1.0",
-=======
-    "tap": "^18.6.1",
->>>>>>> 641a3e44
     "tsd": "^0.31.1"
   },
   "dependencies": {
