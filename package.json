--- conflicted
+++ resolved
@@ -31,15 +31,9 @@
     "fastify": "^1.1.0",
     "pre-commit": "^1.2.2",
     "request": "^2.83.0",
-<<<<<<< HEAD
-    "snazzy": "^7.0.0",
-    "standard": "^11.0.0",
-    "tap": "^11.1.0"
-=======
     "snazzy": "^7.1.1",
     "standard": "^11.0.0",
     "tap": "^11.1.1"
->>>>>>> 222b24c3
   },
   "dependencies": {
     "cookie": "^0.3.1",
